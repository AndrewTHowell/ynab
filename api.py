--- conflicted
+++ resolved
@@ -58,14 +58,10 @@
         return term.split()[0].lower()
     
     def as_dict(self):
-<<<<<<< HEAD
         return {
             "id": self.id, "name": self.name, "type": self.type, "on budget": self.on_budget,
             "balance": self.balance, "term": self.term, "closed": self.closed,
         }
-=======
-        return {"id": self.id, "name": self.name, "type": self.type, "balance": self.balance, "term": self.term, "closed": self.closed}
->>>>>>> 46bcd631
 
     def __str__(self):
         return self.name
@@ -142,14 +138,10 @@
         self.term = "long"
     
     def as_dict(self):
-<<<<<<< HEAD
         return {
             "id": self.id, "name": self.name, "balance": self.balance, "term": self.term,
             "category group name": self.category_group_name, "hidden": self.hidden, "deleted": self.deleted,
         }
-=======
-        return {"id": self.id, "name": self.name, "balance": self.balance, "category_group_name": self.category_group_name, "hidden": self.hidden, "deleted": self.deleted}
->>>>>>> 46bcd631
 
     def __str__(self):
         return self.name
